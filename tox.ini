[tox]
min_version = 4.0
requires =
    setuptools >= 30.3.0
    pip >= 21.0.1
    tox-pypi-filter >= 0.14
envlist =
    py{310,311,312}
    py312-{devdeps,benchmarks,figure}
    py310-oldestdeps
    codestyle
    build_docs{,-notebooks}

[testenv]
pypi_filter = https://raw.githubusercontent.com/sunpy/sunpy/main/.test_package_pins.txt
allowlist_externals=
    /bin/sh
# Run the tests in a temporary directory to make sure that we don't import
# the package from the source tree
change_dir = .tmp/{envname}
description =
    run tests
    oldestdeps: with the oldest supported version of key dependencies
    devdeps: with the latest developer version of key dependencies
pass_env =
    # A variable to tell tests we are on a CI system
    CI
    # Custom compiler locations (such as ccache)
    CC
    # Location of locales (needed by sphinx on some systems)
    LOCALE_ARCHIVE
    # If the user has set a LC override we should follow it
    LC_ALL
set_env =
    MPLBACKEND = agg
    COLUMNS = 180
    devdeps: PIP_EXTRA_INDEX_URL = https://pypi.anaconda.org/astropy/simple https://pypi.anaconda.org/scientific-python-nightly-wheels/simple
deps =
    # For packages which publish nightly wheels this will pull the latest nightly
    devdeps: astropy>=0.0.dev0
    devdeps: numpy>=0.0.dev0
    devdeps: scipy>=0.0.dev0
    devdeps: matplotlib>=0.0.dev0
    devdeps: sunpy>=0.0.dev0
    devdeps: git+https://github.com/sunpy/ndcube
    devdeps: git+https://github.com/spacetelescope/gwcs
    devdeps: git+https://github.com/asdf-format/asdf
    devdeps: git+https://github.com/astropy/asdf-astropy
    # Autogenerate oldest dependencies from info in setup.cfg
    oldestdeps: minimum_dependencies
    figure: matplotlib==3.9.1
    figure: mpl_animators==1.1.1
    figure: astropy==6.1.1
    figure: ndcube==2.2.2
# The following indicates which extras_require will be installed
extras =
    tests
commands_pre =
    oldestdeps: minimum_dependencies dkist --filename requirements-min.txt
    oldestdeps: pip install -r requirements-min.txt cryptography<42 jsonschema==4.0.1
<<<<<<< HEAD
    benchmarks: python -c "from dkist.data.sample import download_all_sample_data; download_all_sample_data()"
=======
    figure: python -c "from dkist.data.sample import download_all_sample_data; download_all_sample_data()"
>>>>>>> b56cc104
    pip freeze --all --no-input
commands =
    figure: /bin/sh -c "mkdir -p ./figure_test_images; python -c 'import matplotlib as mpl; print(mpl.ft2font.__file__, mpl.ft2font.__freetype_version__, mpl.ft2font.__freetype_build_type__)' > ./figure_test_images/figure_version_info.txt"
    figure: /bin/sh -c "pip freeze >> ./figure_test_images/figure_version_info.txt"
    figure: /bin/sh -c "cat ./figure_test_images/figure_version_info.txt"
    figure: python -c "import dkist.tests.helpers as h; print(h.get_hash_library_name())"
    # To amend the pytest command for different factors you can add a line
    # which starts with a factor like `online: --remote-data=any \`
    # If you have no factors which require different commands this is all you need:
    pytest \
    -vvv \
    -r fEs \
    --pyargs dkist \
    --cov-report=xml \
    --cov=dkist \
    --cov-config={toxinidir}/.coveragerc \
    {toxinidir}/docs \
    online: --remote-data=any \
    !benchmarks: --benchmark-skip \
    benchmarks: -m benchmark \
    benchmarks: --benchmark-autosave \
    figure: -m "mpl_image_compare" \
    figure: --mpl \
    figure: --remote-data=any \
    figure: --mpl-generate-summary=html \
    figure: --mpl-baseline-path=https://raw.githubusercontent.com/DKISTDC/dkist-figure-tests/main/figures/{envname}/ \
    oldestdeps: -o asdf_schema_tests_enabled=false \
    {posargs}

[testenv:codestyle]
pypi_filter =
skip_install = true
description = Run all style and file checks with pre-commit
deps =
    pre-commit
commands =
    pre-commit install-hooks
    pre-commit run --color always --all-files --show-diff-on-failure

[testenv:build_docs{,-notebooks}]
description = invoke sphinx-build to build the HTML docs
change_dir =
    docs
extras =
    docs
commands =
    pip freeze --all --no-input
    # Disable parallel here due to https://github.com/astropy/astropy/issues/14916
    sphinx-build \
    -j 1 \
    --color \
    -W \
    --keep-going \
    -b html \
    -d _build/.doctrees \
    . \
    _build/html \
    !notebooks: -D nb_execution_mode=off \
    {posargs}
    python -c 'import pathlib; print("Documentation available under file://\{0\}".format(pathlib.Path(r"{toxinidir}") / "docs" / "_build" / "index.html"))'<|MERGE_RESOLUTION|>--- conflicted
+++ resolved
@@ -58,11 +58,8 @@
 commands_pre =
     oldestdeps: minimum_dependencies dkist --filename requirements-min.txt
     oldestdeps: pip install -r requirements-min.txt cryptography<42 jsonschema==4.0.1
-<<<<<<< HEAD
     benchmarks: python -c "from dkist.data.sample import download_all_sample_data; download_all_sample_data()"
-=======
     figure: python -c "from dkist.data.sample import download_all_sample_data; download_all_sample_data()"
->>>>>>> b56cc104
     pip freeze --all --no-input
 commands =
     figure: /bin/sh -c "mkdir -p ./figure_test_images; python -c 'import matplotlib as mpl; print(mpl.ft2font.__file__, mpl.ft2font.__freetype_version__, mpl.ft2font.__freetype_build_type__)' > ./figure_test_images/figure_version_info.txt"
