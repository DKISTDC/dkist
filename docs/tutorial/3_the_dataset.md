--- conflicted
+++ resolved
@@ -107,13 +107,8 @@
     print(f"{name}: {length}")
 ```
 
-<<<<<<< HEAD
 These axes map onto world axes via the axis correlation matrix we saw in the first section:
-```{code-cell} python
-=======
-These axes map onto world axes via the axis correlation matrix we saw in the first session:
-```{code-block} python
->>>>>>> d851801f
+```{code-block} python
 ds.wcs.axis_correlation_matrix
 ```
 
