--- conflicted
+++ resolved
@@ -231,8 +231,4 @@
 
 This correlation matrix has the world dimensions as rows, and the pixel dimensions as columns.
 Here we have a 2D image, with two pixel and two world axes where both are coupled together.
-<<<<<<< HEAD
-This means that to calculate either latitude or longitude you need both pixel coordinates. 
-=======
-This means that to calculate either latitude or longitude you need both pixel coordinates.
->>>>>>> 9e2eaba8
+This means that to calculate either latitude or longitude you need both pixel coordinates.