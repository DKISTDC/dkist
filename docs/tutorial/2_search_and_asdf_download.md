---
jupytext:
  formats: md:myst
  text_representation:
    extension: .md
    format_name: myst
    format_version: 0.13
    jupytext_version: 1.11.5
kernelspec:
  display_name: Python 3
  language: python
  name: python3
---
(dkist:tutorial:search-and-download)=
# Searching for DKIST Datasets

<<<<<<< HEAD
In this session we will cover how to search for DKIST datasets available at the DKIST Data Center.
In DKIST data parlance, a "dataset" is the smallest unit of data that is searchable from the data centre, and represents a single observation from a single instrument at a single pass band.
=======
In this chapter we will cover how to search for DKIST datasets available at the DKIST Data Center.
>>>>>>> 9e2eaba8

In DKIST data parlance, a "dataset" is the smallest unit of data that is searchable from the data centre, and represents a single observation from a single instrument at a single pass band.
Each dataset comprises a number of different files:
  * An ASDF file containing all the metadata, and no data.
  * A quality report PDF.
  * An mp4 preview movie.
  * A (large) number of FITS files, each containing a "calibrated exposure".

<<<<<<< HEAD
All of these files apart from the FITS files containing the data can be downloaded irrespective of embargo status.

For each of these "datasets" the DKIST Data Center keeps a "dataset inventory record" which is a limited set of metadata about the dataset on which you can search, either through the web portal or the `dkist` Python package.
The ASDF, quality report and preview movie can all be downloaded without authenticating, the FITS files require the use of Globus.
=======
All of these files, apart from the FITS files containing the data, can be downloaded irrespective of embargo status.

For each of these "datasets" the DKIST Data Center keeps a "dataset inventory record" which is a limited set of metadata about the dataset on which you can search, either through the web portal or the `dkist` Python package.
The ASDF, quality report and preview movie can all be downloaded without authentication, the FITS files require the use of Globus.
>>>>>>> 9e2eaba8


## Using `Fido.search`

The search interface we are going to use is {obj}`sunpy.net.Fido`.
`Fido` supports many different sources of data, some built into `sunpy` like the VSO and some in plugins like `dkist` or `sunpy-soar`.
With `Fido` you can search for DKIST datasets and download their corresponding ASDF files.
To register the DKIST search with `Fido` we must also import `dkist.net`.

```{code-cell} python
import astropy.units as u
from sunpy.net import Fido, attrs as a
import dkist.net
```

<<<<<<< HEAD
`Fido` searches are built up from "attrs", which we imported above as `a`.
=======
`Fido` searches are built up from attributes, referred to in python as `attrs`, which we have imported above as `a`.
>>>>>>> 9e2eaba8
These attrs are combined together with either logical AND or logical OR operations to make complex queries.
Let's start simple and search for all the DKIST datasets which are not embargoed:

```{code-cell} python
---
tags: [output_scroll]
---
Fido.search(a.dkist.Embargoed(False))
```

Because we only specified one attr, and it was unique to the dkist client (it started with `a.dkist`) only the DKIST client was used.

If we only want VBI datasets, that are unembargoed, between a specific time range we can use multiple attrs:

```{code-cell} python
Fido.search(a.Time("2022-06-02 17:00:00", "2022-06-02 18:00:00") & a.Instrument.vbi & a.dkist.Embargoed(False))
```

Note how the `a.Time` and `a.Instrument` attrs are not prefixed with `dkist` - these are general attrs which can be used to search multiple sources of data.

So far all returned results have had to match all the attrs provided, because we have used the `&` (logical AND) operator to join them.
If we want results that match either one of multiple options we can use the `|` operator.

```{code-cell} python
---
tags: [output_scroll]
---
Fido.search((a.Instrument.vbi | a.Instrument.visp) & a.dkist.Embargoed(False))
<<<<<<< HEAD
```

As you can see this has returned two separate tables, one for VBI and one for VISP.

Because `Fido` can search other clients as well as the DKIST you can make a more complex query which will search for VISP data and context images from AIA at the same time:

```{code-cell} python
time = a.Time("2022-06-02 17:00:00", "2022-06-02 18:00:00")
aia = a.Instrument.aia & a.Wavelength(17.1 * u.nm) & a.Sample(30 * u.min)
visp = a.Instrument.visp & a.dkist.Embargoed(False)

Fido.search(time, aia | visp)
```

=======
```

As you can see this has returned two separate tables, one for VBI and one for VISP.

Because `Fido` can search other clients in addition to the DKIST specific client, you can create more complex queries. For example, a search for VISP data and context images from AIA at the same time:

```{code-cell} python
time = a.Time("2022-06-02 17:00:00", "2022-06-02 18:00:00")
aia = a.Instrument.aia & a.Wavelength(17.1 * u.nm) & a.Sample(30 * u.min)
visp = a.Instrument.visp & a.dkist.Embargoed(False)

Fido.search(time, aia | visp)
```

>>>>>>> 9e2eaba8
Here we have used a couple of different attrs.
`a.Sample` limits the results to one per time window given, and `a.Wavelength` searches for specific wavelengths of data.
Also, we passed our attrs as positional arguments to `Fido.search`.
This is a little bit of sugar to prevent having to specify a lot of brackets; all arguments have the and (`&`) operator applied to them.

## Working with Results Tables

A Fido search returns a {obj}`sunpy.net.fido_factory.UnifiedResponse` object, which contains all the search results from all the different clients and requests made to the servers.
<<<<<<< HEAD
```{code-cell} python
res = Fido.search((a.Instrument.vbi | a.Instrument.visp) & a.dkist.Embargoed(False))
type(res)
```

The `UnifiedResponse` object provides a couple of different ways to select the results you are interested in.
It's possible to select just the results returned by a specific client by name, in this case all the results are from the DKIST client so this changes nothing.
```{code-cell} python
---
tags: [output_scroll]
---
res["dkist"]
=======
```{code-cell} python
res = Fido.search((a.Instrument.vbi | a.Instrument.visp) & a.dkist.Embargoed(False))
type(res)
```

The `UnifiedResponse` object provides a couple of different ways to select the results you are interested in.
It's possible to select just the results returned by a specific client by name, in this case all the results are from the DKIST client so this changes nothing.
```{code-cell} python
---
tags: [output_scroll]
---
res["dkist"]
```

This object is similar to a list of tables, where each response can also be selected by the first index:
```{code-cell} python
---
tags: [output_scroll]
---
vbi = res[0]
vbi
```

Now we have selected a single set of results from the `UnifiedResponse` object, we can see that we have a `DKISTQueryResponseTable` object:
```{code-cell} python
type(vbi)
>>>>>>> 9e2eaba8
```
This is a subclass of {obj}`astropy.table.QTable`, which means we can do operations such as sorting and filtering with this table.

<<<<<<< HEAD
This object is similar to a list of tables, where each response can also be selected by the first index:
=======
We can display only some columns:
>>>>>>> 9e2eaba8
```{code-cell} python
---
tags: [output_scroll]
---
<<<<<<< HEAD
vbi = res[0]
vbi
```

Now we have selected a single set of results from the `UnifiedResponse` object, we can see that we have a `DKISTQueryResponseTable` object:
```{code-cell} python
type(vbi)
```
This is a subclass of {obj}`astropy.table.QTable`, which means we can do operations such as sorting and filtering with this table.

We can display only some columns:
```{code-cell} python
---
tags: [output_scroll]
---
=======
>>>>>>> 9e2eaba8
vbi["Dataset ID", "Start Time", "Average Fried Parameter", "Embargoed"]
```

or sort based on a column, and pick the top 5 rows:
```{code-cell} python
vbi.sort("Average Fried Parameter")
vbi[:5]
```

Once we have selected the rows we are interested in we can move onto downloading the ASDF files.

## Downloading Files with `Fido.fetch`

```{note}
Only the ASDF files can be downloaded with `Fido`.
To download the FITS files containing the data, see the [downloading data tutorial](dkist:tutorial:downloading-data)
```

To download files with `Fido` we pass the search results to `Fido.fetch`.

<<<<<<< HEAD
If we want to download the first VBI dataset we searched for earlier we can do so like this:
```{code-cell} python
Fido.fetch(vbi[0])
=======
If we want to download the first VBI dataset we searched for earlier, we can do so like this:
```{code-cell} python
Fido.fetch(vbi[0])
```

```{note}
When downloading ASDF files with Fido, if the file already exists then the download will usually be skipped, to save unnecessary load.
However, occasionally the ASDF files will be updated at the Data Center.
Fido is able to check for this, and if the files are different, the newer one will be downloaded.
It is therefore encouraged to keep the Fido download in your scripts even after downloading the ASDF file, as this will keep your metadata up to date.
>>>>>>> 9e2eaba8
```

This will download the ASDF file to the sunpy default data directory `~/sunpy/data`, we can customise this with the `path=` keyword argument.

A simple example of specifying the path is:

```{code-cell} python
---
tags: [skip-execution]
---
Fido.fetch(vbi[0], path="data/mypath")
```

This will download the ASDF file as `data/mypath/filename.asdf`.

With the nature of DKIST data being a large number of files - FITS + ASDF for a whole dataset - we probably want to keep each dataset in it's own folder.
`Fido` makes this easy by allowing you to provide a path template rather than a specific path.
<<<<<<< HEAD
To see the list of parameters we can use in these path templates we can run:
=======
To see the list of parameters we can use in these path templates we can use a helper method on the `DKISTQueryResponseTable`:
>>>>>>> 9e2eaba8
```{code-cell} python
vbi.path_format_keys()
```

So if we want to put each of our ASDF files in a directory named with the Dataset ID and Instrument we can do:

```{code-cell} python
Fido.fetch(vbi[:5], path="~/sunpy/data/{instrument}/{dataset_id}/")
```

<<<<<<< HEAD
Storing each dataset in its own folder may seem unneccessary right now, since we are only downloading a single ASDF file for each one. However, this extra level of sorting will become useful later on when we start to download the FITS files.
=======
Storing each dataset in its own folder may seem unnecessary right now, since we are only downloading a single ASDF file for each one. However, this extra level of sorting will become useful later on when we start to download the FITS files.
>>>>>>> 9e2eaba8
<|MERGE_RESOLUTION|>--- conflicted
+++ resolved
@@ -14,12 +14,7 @@
 (dkist:tutorial:search-and-download)=
 # Searching for DKIST Datasets
 
-<<<<<<< HEAD
-In this session we will cover how to search for DKIST datasets available at the DKIST Data Center.
-In DKIST data parlance, a "dataset" is the smallest unit of data that is searchable from the data centre, and represents a single observation from a single instrument at a single pass band.
-=======
 In this chapter we will cover how to search for DKIST datasets available at the DKIST Data Center.
->>>>>>> 9e2eaba8
 
 In DKIST data parlance, a "dataset" is the smallest unit of data that is searchable from the data centre, and represents a single observation from a single instrument at a single pass band.
 Each dataset comprises a number of different files:
@@ -28,17 +23,10 @@
   * An mp4 preview movie.
   * A (large) number of FITS files, each containing a "calibrated exposure".
 
-<<<<<<< HEAD
-All of these files apart from the FITS files containing the data can be downloaded irrespective of embargo status.
-
-For each of these "datasets" the DKIST Data Center keeps a "dataset inventory record" which is a limited set of metadata about the dataset on which you can search, either through the web portal or the `dkist` Python package.
-The ASDF, quality report and preview movie can all be downloaded without authenticating, the FITS files require the use of Globus.
-=======
 All of these files, apart from the FITS files containing the data, can be downloaded irrespective of embargo status.
 
 For each of these "datasets" the DKIST Data Center keeps a "dataset inventory record" which is a limited set of metadata about the dataset on which you can search, either through the web portal or the `dkist` Python package.
 The ASDF, quality report and preview movie can all be downloaded without authentication, the FITS files require the use of Globus.
->>>>>>> 9e2eaba8
 
 
 ## Using `Fido.search`
@@ -54,11 +42,7 @@
 import dkist.net
 ```
 
-<<<<<<< HEAD
-`Fido` searches are built up from "attrs", which we imported above as `a`.
-=======
 `Fido` searches are built up from attributes, referred to in python as `attrs`, which we have imported above as `a`.
->>>>>>> 9e2eaba8
 These attrs are combined together with either logical AND or logical OR operations to make complex queries.
 Let's start simple and search for all the DKIST datasets which are not embargoed:
 
@@ -87,22 +71,6 @@
 tags: [output_scroll]
 ---
 Fido.search((a.Instrument.vbi | a.Instrument.visp) & a.dkist.Embargoed(False))
-<<<<<<< HEAD
-```
-
-As you can see this has returned two separate tables, one for VBI and one for VISP.
-
-Because `Fido` can search other clients as well as the DKIST you can make a more complex query which will search for VISP data and context images from AIA at the same time:
-
-```{code-cell} python
-time = a.Time("2022-06-02 17:00:00", "2022-06-02 18:00:00")
-aia = a.Instrument.aia & a.Wavelength(17.1 * u.nm) & a.Sample(30 * u.min)
-visp = a.Instrument.visp & a.dkist.Embargoed(False)
-
-Fido.search(time, aia | visp)
-```
-
-=======
 ```
 
 As you can see this has returned two separate tables, one for VBI and one for VISP.
@@ -117,7 +85,6 @@
 Fido.search(time, aia | visp)
 ```
 
->>>>>>> 9e2eaba8
 Here we have used a couple of different attrs.
 `a.Sample` limits the results to one per time window given, and `a.Wavelength` searches for specific wavelengths of data.
 Also, we passed our attrs as positional arguments to `Fido.search`.
@@ -126,20 +93,6 @@
 ## Working with Results Tables
 
 A Fido search returns a {obj}`sunpy.net.fido_factory.UnifiedResponse` object, which contains all the search results from all the different clients and requests made to the servers.
-<<<<<<< HEAD
-```{code-cell} python
-res = Fido.search((a.Instrument.vbi | a.Instrument.visp) & a.dkist.Embargoed(False))
-type(res)
-```
-
-The `UnifiedResponse` object provides a couple of different ways to select the results you are interested in.
-It's possible to select just the results returned by a specific client by name, in this case all the results are from the DKIST client so this changes nothing.
-```{code-cell} python
----
-tags: [output_scroll]
----
-res["dkist"]
-=======
 ```{code-cell} python
 res = Fido.search((a.Instrument.vbi | a.Instrument.visp) & a.dkist.Embargoed(False))
 type(res)
@@ -166,27 +119,6 @@
 Now we have selected a single set of results from the `UnifiedResponse` object, we can see that we have a `DKISTQueryResponseTable` object:
 ```{code-cell} python
 type(vbi)
->>>>>>> 9e2eaba8
-```
-This is a subclass of {obj}`astropy.table.QTable`, which means we can do operations such as sorting and filtering with this table.
-
-<<<<<<< HEAD
-This object is similar to a list of tables, where each response can also be selected by the first index:
-=======
-We can display only some columns:
->>>>>>> 9e2eaba8
-```{code-cell} python
----
-tags: [output_scroll]
----
-<<<<<<< HEAD
-vbi = res[0]
-vbi
-```
-
-Now we have selected a single set of results from the `UnifiedResponse` object, we can see that we have a `DKISTQueryResponseTable` object:
-```{code-cell} python
-type(vbi)
 ```
 This is a subclass of {obj}`astropy.table.QTable`, which means we can do operations such as sorting and filtering with this table.
 
@@ -195,8 +127,6 @@
 ---
 tags: [output_scroll]
 ---
-=======
->>>>>>> 9e2eaba8
 vbi["Dataset ID", "Start Time", "Average Fried Parameter", "Embargoed"]
 ```
 
@@ -217,11 +147,6 @@
 
 To download files with `Fido` we pass the search results to `Fido.fetch`.
 
-<<<<<<< HEAD
-If we want to download the first VBI dataset we searched for earlier we can do so like this:
-```{code-cell} python
-Fido.fetch(vbi[0])
-=======
 If we want to download the first VBI dataset we searched for earlier, we can do so like this:
 ```{code-cell} python
 Fido.fetch(vbi[0])
@@ -232,7 +157,6 @@
 However, occasionally the ASDF files will be updated at the Data Center.
 Fido is able to check for this, and if the files are different, the newer one will be downloaded.
 It is therefore encouraged to keep the Fido download in your scripts even after downloading the ASDF file, as this will keep your metadata up to date.
->>>>>>> 9e2eaba8
 ```
 
 This will download the ASDF file to the sunpy default data directory `~/sunpy/data`, we can customise this with the `path=` keyword argument.
@@ -250,11 +174,7 @@
 
 With the nature of DKIST data being a large number of files - FITS + ASDF for a whole dataset - we probably want to keep each dataset in it's own folder.
 `Fido` makes this easy by allowing you to provide a path template rather than a specific path.
-<<<<<<< HEAD
-To see the list of parameters we can use in these path templates we can run:
-=======
 To see the list of parameters we can use in these path templates we can use a helper method on the `DKISTQueryResponseTable`:
->>>>>>> 9e2eaba8
 ```{code-cell} python
 vbi.path_format_keys()
 ```
@@ -265,8 +185,4 @@
 Fido.fetch(vbi[:5], path="~/sunpy/data/{instrument}/{dataset_id}/")
 ```
 
-<<<<<<< HEAD
-Storing each dataset in its own folder may seem unneccessary right now, since we are only downloading a single ASDF file for each one. However, this extra level of sorting will become useful later on when we start to download the FITS files.
-=======
-Storing each dataset in its own folder may seem unnecessary right now, since we are only downloading a single ASDF file for each one. However, this extra level of sorting will become useful later on when we start to download the FITS files.
->>>>>>> 9e2eaba8
+Storing each dataset in its own folder may seem unnecessary right now, since we are only downloading a single ASDF file for each one. However, this extra level of sorting will become useful later on when we start to download the FITS files.