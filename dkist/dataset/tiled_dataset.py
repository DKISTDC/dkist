"""
Tiled datasets are one dataset which is made up of multiple smaller datasets tiled in space.

A tiled dataset is a "dataset" in terms of how it's provided by the DKIST DC,
but not representable in a single NDCube derived object as the array data are
not contiguous in the spatial dimensions (due to overlaps and offsets).
"""
import os
import types
import warnings
from typing import Any, Self, Literal
from textwrap import dedent
from collections.abc import Iterable, Collection

import matplotlib.figure
import matplotlib.pyplot as plt
import numpy as np
from matplotlib.gridspec import GridSpec
from numpy.typing import NDArray

import astropy
from astropy.table import Table, vstack

from dkist.io.file_manager import DKISTFileManager
from dkist.utils.exceptions import DKISTDeprecationWarning, DKISTUserWarning

from .dataset import Dataset
from .utils import dataset_info_str

__all__ = ["TiledDataset"]


class TiledDatasetFileManager:
    """
    Manage the collection of FITS files backing a `~dkist.TiledDataset`.
    """

    def __init__(self, parent):
        self._parent = parent

    @property
    def basepath(self) -> os.PathLike:
        """
        The path all arrays read data from.
        """
        basepath = self._parent.flat[0].files.basepath
        for tile in self._parent.flat:
            if basepath != tile.files.basepath:
                raise ValueError("Not all tiles share the same basepath. Use 'TiledDataset.files.basepath = <new_path>' to set basepath on all tiles.")
        return basepath

    @basepath.setter
    def basepath(self, basepath: str | os.PathLike):
        for tile in self._parent.flat:
            tile.files.basepath = basepath

    @property
    def filenames(self) -> list[str]:
        return np.array([tile.files.filenames for tile in self._parent.flat]).flatten().tolist()


class TiledDatasetSlicer:
    """
    Basic class to provide the slicing
    """
    def __init__(self, data, meta):
        self.data = data
        self.meta = meta

    def __getitem__(self, slice_):
        new_data = np.zeros_like(self.data.data)

        for i, ds in enumerate(self.data.flat):
            if self.data.mask.flat[i]:
                continue
            new_data.flat[i] = ds[slice_]

        return TiledDataset(new_data, meta=self.meta, mask=self.data.mask)


class TiledDataset(Collection):
    """
    Holds a grid of `.Dataset` objects.

    In the case where multiple images are taken in different locations on the
    sky and the images do not share a common pixel grid they can not be
    represented as a single `.Dataset` object.
    This class represented these tiled or "mosaicked" data can be regridded to
    be represented as a single `.Dataset`, but this involves some level of
    interpolation, so it is not always done by default.

    This `.TiledDataset` class can be sliced in an array-like fashion to
    extract one or more `.Dataset` objects given their location in the grid.

    .. note::

        This class does not currently implement helper functions to regrid the
        data. This functionality will be added in the future, see the reproject
        and montage packages for possible ways to achieve this.

    Parameters
    ----------
    dataset_array
        A numpy object array of Dataset objects. If ``mask=`` is
        provided elements where the mask is `True` will be ignored so
        can be other types, such as `None`.
    mask
        A numpy boolean array, `True` is masked.
    meta
        Associated metadata, the ``"inventory"`` key is used for
        dataset inventory, and is required for download of FITS files
        etc to work.
    """

    @classmethod
    def _from_components(cls, shape, file_managers, wcses, header_tables, inventory):
        """
        Construct a TiledDataset from the component parts of all the sub-datasets.

        This is intended to be used in the dkist-inventory package for creating
        these objects to be saved to asdf.

        The inputs need to be in numpy order, as the flat list of datasets will
        be reshaped into the given shape.
        """
        assert len(file_managers) == len(wcses) == len(header_tables)

        datasets = np.empty(len(file_managers), dtype=object)
        all_headers = vstack(header_tables)
        for i, (fm, wcs) in enumerate(zip(file_managers, wcses)):
            headers = all_headers[i*len(fm):(i+1)*len(fm)]
            meta = {"inventory": inventory, "headers": headers}
<<<<<<< HEAD
            datasets[i] = Dataset(fm._generate_array(), wcs=wcs, meta=meta, is_tile=True)
            datasets[i]._file_manager = fm
        datasets = datasets.reshape(shape)

        return cls(datasets, inventory, all_headers)

    def __init__(self, dataset_array, inventory=None, headers=None):
        self._data = np.array(dataset_array, dtype=object)
        self._inventory = inventory or {}
        self.combined_headers = vstack(headers) if headers else None
=======
            datasets[i] = Dataset(fm.dask_array, wcs=wcs, meta=meta)
            datasets[i]._file_manager = fm
        datasets = datasets.reshape(shape)

        return cls(datasets, meta={"inventory": inventory})

    def __init__(
        self,
        dataset_array: NDArray[np.object_],
        inventory: dict[Any, Any] | None = None,
        mask: NDArray[np.bool_] | None = None,
        *,
        meta: dict[Any, Any] | None = None
    ):
        if inventory is not None:
            warnings.warn(
                "The inventory= kwarg is deprecated, inventory should be passed as part of the meta argument",
                DKISTDeprecationWarning,
            )
        self._data = np.ma.masked_array(dataset_array, dtype=object, mask=mask)
        meta = meta or {}
        inventory = meta.get("inventory", inventory or {})
>>>>>>> ec71fd0a
        self._validate_component_datasets(self._data, inventory)
        self._meta = meta
        self._meta["inventory"] = inventory
        self._files = DKISTFileManager(TiledDatasetFileManager(parent=self), parent_ndcube=self)

    def __contains__(self, x):
        return any(ele is x for ele in self._data.flat)

    def __len__(self):
        return self._data.__len__()

    def __iter__(self):
        return self._data.__iter__()

    def __getitem__(self, aslice):
        new_data = self._data[aslice]
        if isinstance(new_data, (Dataset, np.ma.core.MaskedConstant)):
            return new_data

        return type(self)(new_data.data, mask=new_data.mask, meta=self.meta)

    @staticmethod
    def _validate_component_datasets(datasets, inventory):
        datasets = [ds for ds in datasets.compressed() if ds is not None]
        inv_1 = datasets[0].meta["inventory"]
        if inv_1 and inv_1 is not inventory:
            raise ValueError("The inventory record of the first dataset does not match the one passed to TiledDataset")
        pt_1 = datasets[0].wcs.world_axis_physical_types
        for ds in datasets[1:]:
            if ds.wcs.world_axis_physical_types != pt_1:
                raise ValueError("The physical types do not match between all datasets")
            if ds.meta["inventory"] and ds.meta["inventory"] is not inventory:
                raise ValueError("The inventory records of all the datasets do not match the one passed to TiledDataset")
        return True

    @property
    def mask(self) -> NDArray[np.bool_]:
        """
        The mask for tiles in this dataset.

        An element where the mask is `True` will ignore any dataset in that tile position.
        """
        return self._data.mask

    @mask.setter
    def mask(self, value: NDArray[np.bool_]):
        self._data.mask = value

    @property
    def flat(self) -> Self:
        """
        Represent this `.TiledDataset` as a 1D array.
        """
        return type(self)(self._data.compressed(), meta=self.meta)

    @property
    def meta(self) -> dict[Any, Any]:
        """
        A dictionary of extra metadata about the dataset.
        """
        return self._meta

    @property
    def inventory(self) -> dict[str, Any]:
        """
        The inventory record as kept by the data center for this dataset.
        """
        return self._meta["inventory"]

    @property
<<<<<<< HEAD
    def shape(self):
=======
    def combined_headers(self) -> Table:
        """
        A single `astropy.table.Table` containing all the FITS headers for all
        files in this dataset.
        """
        return vstack([ds.meta["headers"] for ds in self._data.compressed()])

    @property
    def shape(self) -> tuple[int, int]:
>>>>>>> ec71fd0a
        """
        The shape of the tiled grid.
        """
        return self._data.shape

    @property
    def tiles_shape(self) -> list[tuple[int, ...]]:
        """
        The shape of each individual tile in the TiledDataset.
        """
        return [tuple(tile.data.shape for tile in row) for row in self]

    @staticmethod
    def _get_axislabels(ax):
        if astropy.__version__ >= "6.1.5":
            return (ax.get_xlabel(), ax.get_ylabel())

        xlabel = ylabel = ""
        for coord in ax.coords:
            axislabel_position = coord.axislabels.get_visible_axes()
            if "b" in axislabel_position:
                xlabel = coord.get_axislabel() or coord._get_default_axislabel()
            if "l" in axislabel_position:
                ylabel = coord.get_axislabel() or coord._get_default_axislabel()
        return (xlabel, ylabel)

    def plot(
        self,
        slice_index: int | slice | Iterable[int | slice],
        share_zscale: bool = False,
        figure: matplotlib.figure.Figure | None = None,
        swap_tile_limits: Literal["x", "y", "xy"] | None = None,
        **kwargs
    ):
        """
        Plot a slice of each tile in the TiledDataset

        Parameters
        ----------
        slice_index
            Object representing a slice which will reduce each component dataset
            of the TiledDataset to a 2D image. This is passed to
            `.TiledDataset.slice_tiles`, if each tile is already 2D pass ``slice_index=...``.
        share_zscale
            Determines whether the color scale of the plots should be calculated
            independently (``False``) or shared across all plots (``True``).
            Defaults to False
        figure
            A figure to use for the plot. If not specified the current pyplot
            figure will be used, or a new one created.
        swap_tile_limits
            Invert the axis limits of each tile. Either the "x" or "y" axis limits can be inverted separately, or they
            can both be inverted with "xy". This option is useful if the orientation of the tile data arrays is flipped
            w.r.t. the WCS orientation implied by the mosaic keys. For example, most DL-NIRSP data should be plotted with
            `swap_tile_limits="xy"`.
        """
        if swap_tile_limits not in ["x", "y", "xy", None]:
            raise RuntimeError("swap_tile_limits must be one of ['x', 'y', 'xy', None]")

        if len(self.meta.get("history", {}).get("entries", [])) == 0:
            warnings.warn("The metadata ASDF file that produced this dataset is out of date and "
                          "will result in incorrect plots. Please re-download the metadata ASDF file.",
                          DKISTUserWarning)

        if isinstance(slice_index, (int, slice, types.EllipsisType)):
            slice_index = (slice_index,)

        vmin, vmax = np.inf, 0

        if figure is None:
            figure = plt.gcf()

        sliced_dataset = self.slice_tiles[slice_index]
        # This can change to just .shape once we support ndcube >= 2.3
        if (nd_sliced := len(sliced_dataset.flat[0].data.shape)) != 2:
            raise ValueError(
                f"Applying slice '{slice_index}' to this dataset resulted in a {nd_sliced} "
                "dimensional dataset, you should pass a slice which results in a 2D dataset for each tile."
            )
        dataset_ncols, dataset_nrows = sliced_dataset.shape
        gridspec = GridSpec(nrows=dataset_nrows, ncols=dataset_ncols, figure=figure)
        for col in range(dataset_ncols):
            for row in range(dataset_nrows):
                tile = sliced_dataset[col, row]
                if isinstance(tile, np.ma.core.MaskedConstant):
                    continue

                # Fill up grid from the bottom row
                ax_gridspec = gridspec[dataset_nrows - row - 1, col]
                ax = figure.add_subplot(ax_gridspec, projection=tile.wcs)

                tile.plot(axes=ax, **kwargs)

                if swap_tile_limits in ["x", "xy"]:
                    ax.invert_xaxis()

                if swap_tile_limits in ["y", "xy"]:
                    ax.invert_yaxis()

                ax.set_ylabel(" ")
                ax.set_xlabel(" ")
                if col == row == 0:
                    xlabel, ylabel = self._get_axislabels(ax)
                    figure.supxlabel(xlabel, y=0.05)
                    figure.supylabel(ylabel, x=0.05)

                axmin, axmax = ax.get_images()[0].get_clim()
                vmin = axmin if axmin < vmin else vmin
                vmax = axmax if axmax > vmax else vmax

        if share_zscale:
            for ax in figure.get_axes():
                ax.get_images()[0].set_clim(vmin, vmax)

        title = f"{self.inventory['instrumentName']} Dataset ({self.inventory['datasetId']}) at "
        for i, (coord, val) in enumerate(list(sliced_dataset.flat[0].global_coords.items())[::-1]):
            if coord == "time":
                val = val.iso
            if coord == "stokes":
                val = val.symbol
            title += f"{coord} {val}" + (", " if i != len(slice_index)-1 else " ")
        title += f"(slice={(slice_index if len(slice_index) > 1 else slice_index[0])})".replace("slice(None, None, None)", ":")
        figure.suptitle(title, y=0.95)
        return figure

    @property
    def slice_tiles(self):
        """
        Returns a new TiledDataset with the given slice applied to each of the tiles.

        Examples
        --------
        .. code-block:: python

            >>> from dkist import load_dataset
            >>> from dkist.data.sample import VBI_AJQWW  # doctest: +REMOTE_DATA
            >>> ds = load_dataset(VBI_AJQWW)  # doctest: +REMOTE_DATA
            >>> ds.slice_tiles[0, 10:-10]  # doctest: +REMOTE_DATA
            <dkist.dataset.tiled_dataset.TiledDataset object at ...>
            This VBI Dataset AJQWW is an array of (3, 3) Dataset objects and
            consists of 9 frames.
            Files are stored in ...

            Each Dataset has 2 pixel and 2 world dimensions.

            The data are represented by a <class 'dask.array.core.Array'> object:
            dask.array<getitem, shape=(4076, 4096), dtype=float32, chunksize=(4076, 4096), chunktype=numpy.ndarray>

            Array Dim  Axis Name                  Data size  Bounds
                    0  helioprojective latitude        4076  None
                    1  helioprojective longitude       4096  None

            World Dim  Axis Name                  Physical Type                   Units
                    1  helioprojective latitude   custom:pos.helioprojective.lat  arcsec
                    0  helioprojective longitude  custom:pos.helioprojective.lon  arcsec

            Correlation between pixel and world axes:

                                      |          PIXEL DIMENSIONS
                                      | helioprojective | helioprojective
                     WORLD DIMENSIONS |    longitude    |     latitude
            ------------------------- | --------------- | ---------------
            helioprojective longitude |        x        |        x
             helioprojective latitude |        x        |        x
        """

        return TiledDatasetSlicer(self._data, self.meta)

    # TODO: def regrid()

    def __repr__(self):
        """
        Overload the NDData repr because it does not play nice with the dask delayed io.
        """
        prefix = object.__repr__(self)
        return dedent(f"{prefix}\n{self.__str__()}")

    def __str__(self):
        return dataset_info_str(self)

    @property
    def files(self) -> DKISTFileManager:
        """
        A `~.DKISTFileManager` helper for interacting with the files backing the data in this `.TiledDataset`.
        """
        return self._files<|MERGE_RESOLUTION|>--- conflicted
+++ resolved
@@ -19,7 +19,7 @@
 from numpy.typing import NDArray
 
 import astropy
-from astropy.table import Table, vstack
+from astropy.table import vstack
 
 from dkist.io.file_manager import DKISTFileManager
 from dkist.utils.exceptions import DKISTDeprecationWarning, DKISTUserWarning
@@ -130,23 +130,11 @@
         for i, (fm, wcs) in enumerate(zip(file_managers, wcses)):
             headers = all_headers[i*len(fm):(i+1)*len(fm)]
             meta = {"inventory": inventory, "headers": headers}
-<<<<<<< HEAD
-            datasets[i] = Dataset(fm._generate_array(), wcs=wcs, meta=meta, is_tile=True)
+            datasets[i] = Dataset(fm.dask_array, wcs=wcs, meta=meta, is_tile=True)
             datasets[i]._file_manager = fm
         datasets = datasets.reshape(shape)
 
-        return cls(datasets, inventory, all_headers)
-
-    def __init__(self, dataset_array, inventory=None, headers=None):
-        self._data = np.array(dataset_array, dtype=object)
-        self._inventory = inventory or {}
-        self.combined_headers = vstack(headers) if headers else None
-=======
-            datasets[i] = Dataset(fm.dask_array, wcs=wcs, meta=meta)
-            datasets[i]._file_manager = fm
-        datasets = datasets.reshape(shape)
-
-        return cls(datasets, meta={"inventory": inventory})
+        return cls(datasets, meta={"inventory": inventory, "headers": all_headers})
 
     def __init__(
         self,
@@ -164,7 +152,7 @@
         self._data = np.ma.masked_array(dataset_array, dtype=object, mask=mask)
         meta = meta or {}
         inventory = meta.get("inventory", inventory or {})
->>>>>>> ec71fd0a
+        self.combined_headers = vstack(headers) if headers else None
         self._validate_component_datasets(self._data, inventory)
         self._meta = meta
         self._meta["inventory"] = inventory
@@ -235,19 +223,7 @@
         return self._meta["inventory"]
 
     @property
-<<<<<<< HEAD
-    def shape(self):
-=======
-    def combined_headers(self) -> Table:
-        """
-        A single `astropy.table.Table` containing all the FITS headers for all
-        files in this dataset.
-        """
-        return vstack([ds.meta["headers"] for ds in self._data.compressed()])
-
-    @property
     def shape(self) -> tuple[int, int]:
->>>>>>> ec71fd0a
         """
         The shape of the tiled grid.
         """
