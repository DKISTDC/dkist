--- conflicted
+++ resolved
@@ -120,11 +120,7 @@
 
 
 def test_inventory_propery():
-<<<<<<< HEAD
     dataset = load_dataset(os.path.join(rootdir, 'EIT'))
-    assert dataset.inventory == dataset.meta['inventory']
-=======
-    dataset = Dataset.from_directory(os.path.join(rootdir, 'EIT'))
     assert dataset.inventory == dataset.meta['inventory']
 
 
@@ -158,5 +154,4 @@
     sliced_header_files = [f+'_s.fits' for f in sliced_headers['FILENAME']]
 
     assert len(sliced.files.filenames) == len(sliced_header_files)
-    assert sliced.files.filenames == sliced_header_files
->>>>>>> d0829953
+    assert sliced.files.filenames == sliced_header_files