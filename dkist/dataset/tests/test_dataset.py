import os
from pathlib import Path

import dask.array as da
import numpy as np
import pytest

import asdf
import astropy.units as u
import gwcs
from astropy.table.row import Row
from astropy.tests.helper import assert_quantity_allclose

from dkist.data.test import rootdir
from dkist.dataset import Dataset
from dkist.io import FileManager


@pytest.fixture
def invalid_asdf(tmpdir):
    filename = Path(tmpdir / "test.asdf")
    tree = {'spam': 'eggs'}
    with asdf.AsdfFile(tree=tree) as af:
        af.write_to(filename)
    return filename


def test_load_invalid_asdf(invalid_asdf):
    with pytest.raises(TypeError):
        Dataset.from_asdf(invalid_asdf)


def test_missing_quality(dataset):
    assert dataset.quality_report is None


def test_init_missing_meta_keys(identity_gwcs):
    data = np.zeros(identity_gwcs.array_shape)
    with pytest.raises(ValueError, match=".*must contain the headers table."):
        Dataset(data, wcs=identity_gwcs, meta={'inventory': {}})

    with pytest.raises(ValueError, match=".*must contain the inventory record."):
        Dataset(data, wcs=identity_gwcs, meta={'headers': {}})


def test_repr(dataset, dataset_3d):
    r = repr(dataset)
    assert str(dataset.data) in r
    r = repr(dataset_3d)
    assert str(dataset_3d.data) in r


def test_wcs_roundtrip(dataset):
    p = (10*u.pixel, 10*u.pixel)
    w = dataset.wcs.pixel_to_world(*p)
    p2 = dataset.wcs.world_to_pixel(w)
    assert_quantity_allclose(p, p2 * u.pix)


def test_wcs_roundtrip_3d(dataset_3d):
    p = (10*u.pixel, 10*u.pixel, 10*u.pixel)
    w = dataset_3d.wcs.pixel_to_world(*p)
    p2 = dataset_3d.wcs.world_to_pixel(*w) * u.pix
    assert_quantity_allclose(p[:2], p2[:2])
    assert_quantity_allclose(p[2], p2[2])


def test_dimensions(dataset, dataset_3d):
    for ds in [dataset, dataset_3d]:
        assert_quantity_allclose(ds.dimensions, ds.data.shape*u.pix)


def test_load_from_directory():
    ds = Dataset.from_directory(os.path.join(rootdir, 'EIT'))
    assert isinstance(ds.data, da.Array)
    assert isinstance(ds.wcs, gwcs.WCS)
    assert_quantity_allclose(ds.dimensions, (11, 128, 128)*u.pix)
    assert ds.files.basepath == Path(os.path.join(rootdir, 'EIT'))


def test_from_directory_no_asdf(tmpdir):
    with pytest.raises(ValueError) as e:
        Dataset.from_directory(tmpdir)
        assert "No asdf file found" in str(e)


def test_from_not_directory():
    with pytest.raises(ValueError) as e:
        Dataset.from_directory(rootdir / "notadirectory")
        assert "directory argument" in str(e)


def test_from_directory_not_dir():
    with pytest.raises(ValueError) as e:
        Dataset.from_directory(rootdir / 'EIT' / 'eit_2004-03-01T00_00_10.515000.asdf')
        assert "must be a directory" in str(e)


def test_crop_few_slices(dataset_4d):
    sds = dataset_4d[0, 0]
    assert sds.wcs.world_n_dim == 2


def test_file_manager():
    dataset = Dataset.from_directory(os.path.join(rootdir, 'EIT'))
    assert dataset.files is dataset._file_manager
    with pytest.raises(AttributeError):
        dataset.files = 10

    assert len(dataset.files.filenames) == 11
    assert len(dataset.files.filenames) == 11

    assert isinstance(dataset[5]._file_manager, FileManager)
    assert len(dataset[..., 5].files.filenames) == 11
    assert len(dataset[5].files.filenames) == 1


def test_no_file_manager(dataset_3d):
    assert dataset_3d.files is None


<<<<<<< HEAD
def test_header_slicing_single_index():
    dataset = Dataset.from_directory(os.path.join(rootdir, 'EIT'))
    idx = 5
    sliced = dataset[idx]

    sliced_headers = dataset.headers[idx]
    # Filenames in the header don't match the names of the files because why would you expect those things to be the same
    sliced_header_files = sliced_headers['FILENAME'] + '_s.fits'

    assert len(sliced.files.filenames) == 1
    assert isinstance(sliced_headers, Row)
    assert sliced.files.filenames[0] == sliced_header_files


def test_header_slicing_3D_slice():
    dataset = Dataset.from_directory(os.path.join(rootdir, 'EIT'))
    idx = np.s_[:3, :, 0]
    sliced = dataset[idx]

    file_idx = dataset.files._array_slice_to_loader_slice(idx)
    grid = np.mgrid[{tuple: file_idx, slice: (file_idx,)}[type(file_idx)]]
    file_idx = tuple(grid[i].ravel() for i in range(grid.shape[0]))

    flat_idx = np.ravel_multi_index(file_idx, dataset.data.shape[0])

    sliced_headers = dataset.headers[flat_idx]
    # Filenames in the header don't match the names of the files because why would you expect those things to be the same
    sliced_header_files = [f+'_s.fits' for f in sliced_headers['FILENAME']]

    assert len(sliced.files.filenames) == len(sliced_header_files)
    assert sliced.files.filenames == sliced_header_files
=======
def test_inventory_propery():
    dataset = Dataset.from_directory(os.path.join(rootdir, 'EIT'))
    assert dataset.inventory == dataset.meta['inventory']
>>>>>>> 28ac3e45
<|MERGE_RESOLUTION|>--- conflicted
+++ resolved
@@ -119,7 +119,11 @@
     assert dataset_3d.files is None
 
 
-<<<<<<< HEAD
+def test_inventory_propery():
+    dataset = Dataset.from_directory(os.path.join(rootdir, 'EIT'))
+    assert dataset.inventory == dataset.meta['inventory']
+
+
 def test_header_slicing_single_index():
     dataset = Dataset.from_directory(os.path.join(rootdir, 'EIT'))
     idx = 5
@@ -150,9 +154,4 @@
     sliced_header_files = [f+'_s.fits' for f in sliced_headers['FILENAME']]
 
     assert len(sliced.files.filenames) == len(sliced_header_files)
-    assert sliced.files.filenames == sliced_header_files
-=======
-def test_inventory_propery():
-    dataset = Dataset.from_directory(os.path.join(rootdir, 'EIT'))
-    assert dataset.inventory == dataset.meta['inventory']
->>>>>>> 28ac3e45
+    assert sliced.files.filenames == sliced_header_files