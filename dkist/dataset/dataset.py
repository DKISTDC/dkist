--- conflicted
+++ resolved
@@ -1,12 +1,7 @@
 from textwrap import dedent
 
-<<<<<<< HEAD
-=======
 import numpy as np
-from jsonschema.exceptions import ValidationError
-
-import asdf
->>>>>>> d0829953
+
 import gwcs
 from astropy.wcs.wcsapi.wrappers import SlicedLowLevelWCS
 from ndcube.ndcube import NDCube, NDCubeLinkedDescriptor
