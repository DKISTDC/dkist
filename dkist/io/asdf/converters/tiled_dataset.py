import copy

from asdf.extension import Converter
from astropy.table import Table, vstack


class TiledDatasetConverter(Converter):
    tags = [
        "asdf://dkist.nso.edu/tags/tiled_dataset-1.1.0",
        "asdf://dkist.nso.edu/tags/tiled_dataset-1.0.0",
<<<<<<< HEAD
        "tag:dkist.nso.edu:dkist/tiled_dataset-0.1.0",
=======
        "asdf://dkist.nso.edu/tags/tiled_dataset-1.1.0",
        "asdf://dkist.nso.edu/tags/tiled_dataset-1.2.0",
>>>>>>> ec71fd0a
    ]
    types = ["dkist.dataset.tiled_dataset.TiledDataset"]

    def from_yaml_tree(cls, node, tag, ctx):
        from dkist.dataset.tiled_dataset import TiledDataset

<<<<<<< HEAD
        for row in node["datasets"]:
            for ds in row:
                if ds:
                    ds._is_mosaic_tile = True

        if node.get("headers"):
            headers = node["headers"]
        else:
            headers = vstack([Table(ds.headers) for ds in row for row in node["datasets"]])

        return TiledDataset(node["datasets"], node["inventory"], headers)
=======
        # Support old files without meta, but with inventory
        meta = node.get("meta", {})
        if "inventory" not in meta and (inventory := node.get("inventory", None)):
            meta["inventory"] = inventory

        mask = node.get("mask", None)
        return TiledDataset(node["datasets"], mask=mask, meta=meta)
>>>>>>> ec71fd0a

    def to_yaml_tree(cls, tiled_dataset, tag, ctx):
        tree = {}
        # Copy the meta so we don't pop from the one in memory
        meta = copy.copy(tiled_dataset.meta)
        # If the history key has been injected into the meta, do not save it
        meta.pop("history", None)
        tree["meta"] = meta
        tree["datasets"] = tiled_dataset._data.tolist()
<<<<<<< HEAD
        tree["headers"] = tiled_dataset.combined_headers.as_array()
=======
        tree["mask"] = tiled_dataset.mask
>>>>>>> ec71fd0a
        return tree<|MERGE_RESOLUTION|>--- conflicted
+++ resolved
@@ -8,39 +8,30 @@
     tags = [
         "asdf://dkist.nso.edu/tags/tiled_dataset-1.1.0",
         "asdf://dkist.nso.edu/tags/tiled_dataset-1.0.0",
-<<<<<<< HEAD
-        "tag:dkist.nso.edu:dkist/tiled_dataset-0.1.0",
-=======
         "asdf://dkist.nso.edu/tags/tiled_dataset-1.1.0",
         "asdf://dkist.nso.edu/tags/tiled_dataset-1.2.0",
->>>>>>> ec71fd0a
+        "tag:dkist.nso.edu:dkist/tiled_dataset-0.1.0",
     ]
     types = ["dkist.dataset.tiled_dataset.TiledDataset"]
 
     def from_yaml_tree(cls, node, tag, ctx):
         from dkist.dataset.tiled_dataset import TiledDataset
 
-<<<<<<< HEAD
         for row in node["datasets"]:
             for ds in row:
                 if ds:
                     ds._is_mosaic_tile = True
 
-        if node.get("headers"):
-            headers = node["headers"]
-        else:
-            headers = vstack([Table(ds.headers) for ds in row for row in node["datasets"]])
-
-        return TiledDataset(node["datasets"], node["inventory"], headers)
-=======
         # Support old files without meta, but with inventory
         meta = node.get("meta", {})
+
+        meta["headers"] = node.get("headers", vstack([Table(ds.headers) for ds in row for row in node["datasets"]]))
+
         if "inventory" not in meta and (inventory := node.get("inventory", None)):
             meta["inventory"] = inventory
 
         mask = node.get("mask", None)
         return TiledDataset(node["datasets"], mask=mask, meta=meta)
->>>>>>> ec71fd0a
 
     def to_yaml_tree(cls, tiled_dataset, tag, ctx):
         tree = {}
@@ -50,9 +41,6 @@
         meta.pop("history", None)
         tree["meta"] = meta
         tree["datasets"] = tiled_dataset._data.tolist()
-<<<<<<< HEAD
         tree["headers"] = tiled_dataset.combined_headers.as_array()
-=======
         tree["mask"] = tiled_dataset.mask
->>>>>>> ec71fd0a
         return tree