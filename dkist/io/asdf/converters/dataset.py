import copy

from asdf.extension import Converter
from astropy.table import Table


class DatasetConverter(Converter):
    tags = [
        "asdf://dkist.nso.edu/tags/dataset-1.3.0",
        "asdf://dkist.nso.edu/tags/dataset-1.2.0",
        "asdf://dkist.nso.edu/tags/dataset-1.1.0",
        "asdf://dkist.nso.edu/tags/dataset-1.0.0",
        "tag:dkist.nso.edu:dkist/dataset-0.3.0",
        "tag:dkist.nso.edu:dkist/dataset-0.2.0",
        "tag:dkist.nso.edu:dkist/dataset-0.1.0",
    ]
    types = ["dkist.dataset.dataset.Dataset"]

    def select_tag(self, obj, tags, ctx):
        # asdf sorts the tags supported by the current extension
        # in the case that multiple tags are relevant, pick the first
        # tag version as this most closely matches what asdf
        # used to do prior to 3.0
        return tags[0]

    def from_yaml_tree(self, node, tag, ctx):
        tag_version = tuple(map(int, tag.split("-")[1].split(".")))
        from dkist.dataset import Dataset

        data = node["data"]._striped_external_array._generate_array()
        wcs = node["wcs"]
        meta = node.get("meta", {})
        unit = node.get("unit")
        mask = node.get("mask")

        # If we have a tag older than 1.2.0 then we are going to see if we can
        # find a stokes table, and if we do then we are going to change it to be
        # compatible with gWCS 0.19
        if tag_version[0] == 0 or (tag_version[0] == 1 and tag_version[1] < 2):
            # Put imports here to reduce import time on entry point load
            import numpy as np

            import astropy.units as u
            from astropy.modeling.tabular import Tabular1D

            # Find all the Tabular 1D models in the transform
            for tabular in filter(lambda x: isinstance(x, Tabular1D), wcs.forward_transform.traverse_postorder()):
                # Assert that the lookup table and points are what we expect for an old stokes table
                if np.all(tabular.lookup_table == np.arange(4)) and u.allclose(tabular.points, np.arange(4)*u.pix):
                    tabular.lookup_table = np.arange(1, 5) * u.one

        # Support older versions of the schema where headers was it's own top
        # level property
        if tag in ("tag:dkist.nso.edu:dkist/dataset-0.1.0",
                   "tag:dkist.nso.edu:dkist/dataset-0.2.0"):
            meta["inventory"] = node.get("meta")
            meta["headers"] = Table(node["headers"])

        dataset = Dataset(data, wcs=wcs, meta=meta,
                          unit=unit, mask=mask)
        dataset._file_manager = node["data"]
        return dataset

    def to_yaml_tree(self, dataset, tag, ctx):
        if dataset.files is None:
            raise ValueError("This Dataset object can not be saved to asdf as "
                             "it was not constructed from a set of FITS files.")
        node = {}
<<<<<<< HEAD
        node["meta"] = dataset.meta or {}
        if dataset._is_mosaic_tile and node.get("meta"):
            node["meta"]["headers"] = None
=======
        # Copy the meta so we don't pop from the one in memory
        node["meta"] = copy.copy(dataset.meta) or {}
        # If the history key has been injected into the meta, do not save it
        node["meta"].pop("history", None)
>>>>>>> ec71fd0a
        node["wcs"] = dataset.wcs
        node["data"] = dataset.files._fm
        if dataset.unit:
            node["unit"] = dataset.unit
        if dataset.mask:
            node["mask"] = dataset.mask

        return node<|MERGE_RESOLUTION|>--- conflicted
+++ resolved
@@ -66,16 +66,12 @@
             raise ValueError("This Dataset object can not be saved to asdf as "
                              "it was not constructed from a set of FITS files.")
         node = {}
-<<<<<<< HEAD
-        node["meta"] = dataset.meta or {}
+        # Copy the meta so we don't pop from the one in memory
+        node["meta"] = copy.copy(dataset.meta) or {}
         if dataset._is_mosaic_tile and node.get("meta"):
             node["meta"]["headers"] = None
-=======
-        # Copy the meta so we don't pop from the one in memory
-        node["meta"] = copy.copy(dataset.meta) or {}
         # If the history key has been injected into the meta, do not save it
         node["meta"].pop("history", None)
->>>>>>> ec71fd0a
         node["wcs"] = dataset.wcs
         node["data"] = dataset.files._fm
         if dataset.unit:
