"Functions for working with the net submodule"
import json
import urllib
import datetime as dt
import importlib.resources
from pathlib import Path
from urllib.error import URLError

import platformdirs

from sunpy.net import attrs as sattrs  # noqa: ICN001

import dkist.data
from dkist import log
from dkist.net import attrs as dattrs
from dkist.net import conf as net_conf

__all__ = ["attempt_local_update", "get_search_attrs_values"]

# Map keys in dataset inventory to Fido attrs
INVENTORY_ATTR_MAP = {
    # Only categorical data are supported currently
    "categorical": {
        "instrumentNames": sattrs.Instrument,
        "targetTypes": dattrs.TargetType,
        "workflowName": dattrs.WorkflowName,
        "workflowVersion": dattrs.WorkflowVersion,
        "headerVersion": dattrs.HeaderVersion,
        "highLevelSoftwareVersion": dattrs.SummitSoftwareVersion,
    },
    "range": {
        "averageDatasetSpatialSampling": dattrs.SpatialSampling,
        "averageDatasetSpectralSampling": dattrs.SpectralSampling,
        "averageDatasetTemporalSampling": dattrs.TemporalSampling,
        "exposureTime": dattrs.ExposureTime,
        "qualityAverageFriedParameter": dattrs.FriedParameter,
    }
}


class UserCacheMissing(Exception):
    """
    An exception for when we have deleted the user cache.
    """


def _get_file_age(path: Path) -> dt.timedelta:
    last_modified = dt.datetime.fromtimestamp(path.stat().st_mtime)
    now = dt.datetime.now()
    return (now - last_modified)


def _get_cached_json() -> list[Path, bool]:
    """
    Return the path to a local copy of the JSON file, and if the file should be updated.

    If a user-local copy has been downloaded that will always be used.
    """
    package_file = importlib.resources.files(dkist.data) / "api_search_values.json"
    user_file = platformdirs.user_data_path("dkist") / "api_search_values.json"

    return_file = package_file
    if user_file_exists := user_file.exists():
        return_file = user_file

    update_needed = False
    if not user_file_exists:
        update_needed = True
    if user_file_exists and _get_file_age(return_file) > dt.timedelta(days=net_conf.attr_max_age):
        update_needed = True

    return return_file, update_needed


def _fetch_values(timeout: int = 1) -> bytes:
    """
    Make a request for new values.

    This is a separate function mostly for mocking it in the tests.
    """
    data = urllib.request.urlopen(
        net_conf.dataset_endpoint + net_conf.dataset_search_values_path, timeout=timeout
    )
    return data.read()


def attempt_local_update(*, timeout: int = 1, user_file: Path = None, silence_net_errors: bool = True) -> bool:
    """
    Attempt to update the local data copy of the values.

    Parameters
    ----------
    timeout
        The number of seconds to wait before timing out an update request. This
        is set low by default because this code is run at import of
        ``dkist.net``.
    user_file
        The file to save the updated attrs JSON to. If `None` platformdirs will
        be used to get the user data path.
    silence_net_errors
        If `True` catch all errors caused by downloading new values in this function.

    Returns
    -------
    success
        `True` if the update succeeded or `False` otherwise.
    """
    if user_file is None:
        user_file = platformdirs.user_data_path("dkist") / "api_search_values.json"
    user_file = Path(user_file)
    if not user_file.exists():
        user_file.parent.mkdir(exist_ok=True, parents=True)

    log.info(f"Fetching updated search values for the DKIST client to {user_file}")

    try:
<<<<<<< HEAD
        _fetch_values_to_file(user_file, timeout=timeout)
        success = True
    except URLError as urlerr:
        # If the new file isn't downloaded just because of no internet access then keep the old one
        log.warning("Unable to attempt download. Previous attrs file will be kept but may be outdated.")

        return success
=======
        data = _fetch_values(timeout)
>>>>>>> f9e6f62e
    except Exception as err:
        log.error("Failed to download new dkist attrs values. attr values for dkist may be outdated.")
        log.debug(str(err))
        if not silence_net_errors:
            raise
        return False

    try:
        # Save the data
        with open(user_file, "wb") as f:
            f.write(data)

        # Test that the file we just saved can be parsed as json
        with open(user_file) as f:
            json.load(f)

        return True

    except Exception as err:
        log.error("Downloaded file could not be saved or is not valid JSON, removing cached file.")
        user_file.unlink(missing_ok=True)
        raise UserCacheMissing from err


def get_search_attrs_values(*, allow_update: bool = True, timeout: int = 1) -> dict:
    """
    Return the search values, updating if needed.

    Parameters
    ----------
    allow_update
        Allow fetching updated values from the DKIST data center if they haven't
        been updated in the configured amount of time (7 days by default).
    timeout
        The number of seconds to wait before timing out an update request. This
        is set low by default because this code is run at import of
        ``dkist.net``.

    Returns
    -------
    attr_values
        Return a transformed version of the loaded attr values from the DKIST
        data center.
    """
    local_path, update_needed = _get_cached_json()
    if allow_update and update_needed:
        try:
            attempt_local_update(timeout=timeout)
        except UserCacheMissing:
            # if we have deleted the user cache we must use the file shipped with the package
            local_path = importlib.resources.files(dkist.data) / "api_search_values.json"

    if not update_needed:
        log.debug("No update to dkist attr values needed.")
        log.debug("Using dkist attr values from %s", local_path)

    with open(local_path) as f:
        search_values = json.load(f)

    search_values = {param["parameterName"]: param["values"] for param in search_values["parameterValues"]}

    attr_values = {}
    for key, attr in INVENTORY_ATTR_MAP["categorical"].items():
        attr_values[attr] = [(name, "") for name in search_values[key]["categoricalValues"]]

    for key, attr in INVENTORY_ATTR_MAP["range"].items():
        attr_values[attr] = [("all", f"Value between {search_values[key+'Min']['minValue']:.5f} and {search_values[key+'Max']['maxValue']:.5f}")]

    # Time - Time attr allows times in the full range but start and end time are given separately by the DKIST API
    attr_values[sattrs.Time] = [("time", f"Min: {search_values['startTimeMin']['minValue']} - Max: {search_values['endTimeMax']['maxValue']}.")]

    return attr_values<|MERGE_RESOLUTION|>--- conflicted
+++ resolved
@@ -4,7 +4,6 @@
 import datetime as dt
 import importlib.resources
 from pathlib import Path
-from urllib.error import URLError
 
 import platformdirs
 
@@ -114,17 +113,7 @@
     log.info(f"Fetching updated search values for the DKIST client to {user_file}")
 
     try:
-<<<<<<< HEAD
-        _fetch_values_to_file(user_file, timeout=timeout)
-        success = True
-    except URLError as urlerr:
-        # If the new file isn't downloaded just because of no internet access then keep the old one
-        log.warning("Unable to attempt download. Previous attrs file will be kept but may be outdated.")
-
-        return success
-=======
         data = _fetch_values(timeout)
->>>>>>> f9e6f62e
     except Exception as err:
         log.error("Failed to download new dkist attrs values. attr values for dkist may be outdated.")
         log.debug(str(err))
